--- conflicted
+++ resolved
@@ -195,16 +195,7 @@
         """
         Construct Payload and Import to fyle in Batches
         """
-<<<<<<< HEAD
-        print("""
-
-            construct_payload_and_import_to_fyle
-
-        """)
-        filters = self.construct_attributes_filter(self.destination_field)
-=======
         filters = self.construct_attributes_filter(self.destination_field, True)
->>>>>>> a1146b45
 
         destination_attributes_count = DestinationAttribute.objects.filter(**filters).count()
 
@@ -280,18 +271,8 @@
         :param paginated_destination_attribute_values: List of DestinationAttribute values
         :return: Map of attribute value to attribute source_id
         """
-<<<<<<< HEAD
-        print("""
-            get_existing_fyle_attributes: get_existing_fyle_attributes
-
-        """)
-        filters = self.construct_attributes_filter(self.source_field, paginated_destination_attribute_values)
-        existing_expense_attributes_values = ExpenseAttribute.objects.filter(filters).values('value', 'source_id')
-        print(existing_expense_attributes_values)
-=======
         filters = self.construct_attributes_filter(self.source_field, False, paginated_destination_attribute_values)
         existing_expense_attributes_values = ExpenseAttribute.objects.filter(**filters).values('value', 'source_id')
->>>>>>> a1146b45
         # This is a map of attribute name to attribute source_id
         return {attribute['value'].lower(): attribute['source_id'] for attribute in existing_expense_attributes_values}
 
